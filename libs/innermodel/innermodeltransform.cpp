/*
 * Copyright 2016 <copyright holder> <email>
 * 
 * Licensed under the Apache License, Version 2.0 (the "License");
 * you may not use this file except in compliance with the License.
 * You may obtain a copy of the License at
 * 
 *     http://www.apache.org/licenses/LICENSE-2.0
 * 
 * Unless required by applicable law or agreed to in writing, software
 * distributed under the License is distributed on an "AS IS" BASIS,
 * WITHOUT WARRANTIES OR CONDITIONS OF ANY KIND, either express or implied.
 * See the License for the specific language governing permissions and
 * limitations under the License.
 * 
 */

#include "innermodeltransform.h"

InnerModelTransform::InnerModelTransform(QString id_, QString engine_, float tx_, float ty_, float tz_, float rx_, float ry_, float rz_, float mass_, InnerModelNode *parent_) : InnerModelNode(id_, parent_)
{
#if FCL_SUPPORT==1
	collisionObject = NULL;
#endif
	engine = engine_;
	set(rx_, ry_, rz_, tx_, ty_, tz_);
	mass = mass_;
	backtX = tx_;
	backtY = ty_;
	backtZ = tz_;
	backrX = rx_;
	backrY = ry_;
	backrZ = rz_;
	gui_translation = gui_rotation = true;
}

InnerModelTransform::~InnerModelTransform()
{
}


void InnerModelTransform::print(bool verbose)
{
	printf("Transform: %s\n", qPrintable(id));
	if (verbose)
	{
		((QMat *)this)->print(qPrintable(id));
		getTr().print(id+"_T");
		//extractAnglesR().print(id+"_R");
	}
}

void InnerModelTransform::save(QTextStream &out, int tabs)
{
	QList<InnerModelNode*>::iterator c;

	if (id == "root")
	{
		for (int i=0; i<tabs; i++) out << "\t";
		out << "<innermodel>\n";
		for (c=children.begin(); c!=children.end(); c++) (*c)->save(out, tabs+1);
		for (int i=0; i<tabs; i++) out << "\t";
		out << "</innermodel>\n";
	}
	else
	{
		for (int i=0; i<tabs; i++) out << "\t";
		if (gui_translation and not gui_rotation)
			out << "<translation id=\"" << id << "\" tx=\""<< QString::number(backtX, 'g', 10) <<"\" ty=\""<< QString::number(backtY, 'g', 10) <<"\" tz=\""<< QString::number(backtZ, 'g', 10) <<"\">\n";
		else if (gui_rotation and not gui_translation)
			out << "<rotation id=\"" << id << "\" rx=\""<< QString::number(backrX, 'g', 10) <<"\" ry=\""<< QString::number(backrY, 'g', 10) <<"\" rz=\""<< QString::number(backrZ, 'g', 10) <<"\">\n";
		else
			out << "<transform id=\"" << id << "\" tx=\""<< QString::number(backtX, 'g', 10) <<"\" ty=\""<< QString::number(backtY, 'g', 10) <<"\" tz=\""<< QString::number(backtZ, 'g', 10) <<"\"  rx=\""<< QString::number(backrX, 'g', 10) <<"\" ry=\""<< QString::number(backrY, 'g', 10) <<"\" rz=\""<< QString::number(backrZ, 'g', 10) <<"\">\n";

		for (c=children.begin(); c!=children.end(); c++)
			(*c)->save(out, tabs+1);

		for (int i=0; i<tabs; i++) out << "\t";
		if (gui_translation and not gui_rotation )
			out << "</translation>\n";
		else if (gui_rotation and not gui_translation)
			out << "</rotation>\n";
		else
			out << "</transform>\n";
	}
}

<<<<<<< HEAD


=======
void InnerModelTransform::setUpdatePointers(float *tx_, float *ty_, float *tz_, float *rx_, float *ry_, float *rz_)
{
	tx = tx_;
	ty = ty_;
	tz = tz_;
	rx = rx_;
	ry = ry_;
	rz = rz_;
	fixed = false;
}

void InnerModelTransform::setUpdateTranslationPointers(float *tx_, float *ty_, float *tz_)
{
	tx = tx_;
	ty = ty_;
	tz = tz_;
	fixed = false;
}



void InnerModelTransform::setUpdateRotationPointers(float *rx_, float *ry_, float *rz_)
{
	rx = rx_;
	ry = ry_;
	rz = rz_;
	fixed = false;
}


void InnerModelTransform::update()
{
	if (!fixed)
	{
		if (tx) backtX = *tx;
		if (ty) backtY = *ty;
		if (tz) backtZ = *tz;
		if (rx) backrX = *rx;
		if (ry) backrY = *ry;
		if (rz) backrZ = *rz;
		set(backrX, backrY, backrZ, backtX, backtY, backtZ);
	}
	updateChildren();
}

>>>>>>> 93983d03
/**
 * @brief Updates the internal values of the node from the values passed in the parameters
 *
 * @param tx_ X Translation
 * @param ty_ Y Translation
 * @param tz_ Z Translation
 * @param rx_ RX Rotation
 * @param ry_ RY Rotation
 * @param rz_ RZ Rotation
 * @return void
 */
void InnerModelTransform::update(float tx_, float ty_, float tz_, float rx_, float ry_, float rz_)
{
	backrX = rx_; backrY = ry_; backrZ = rz_;
	backtX = tx_; backtY = ty_; backtZ = tz_;
	set(backrX, backrY, backrZ, backtX, backtY, backtZ);
	fixed = true;
}

void InnerModelTransform::updateT(float tx_, float ty_, float tz_)
{
	QMutexLocker l(mutex);
	backtX = tx_; backtY = ty_; backtZ = tz_;
	set(backrX, backrY, backrZ, backtX, backtY, backtZ);
	fixed = true;
}

void InnerModelTransform::updateR(float rx_, float ry_, float rz_)
{
	QMutexLocker l(mutex);
	backrX = rx_; backrY = ry_; backrZ = rz_;
	set(backrX, backrY, backrZ, backtX, backtY, backtZ);
	fixed = true;
}

InnerModelNode * InnerModelTransform::copyNode(QHash<QString, InnerModelNode *> &hash, InnerModelNode *parent)
{
	InnerModelTransform *ret = new InnerModelTransform(id, engine, backtX, backtY, backtZ, backrX, backrY, backrZ, mass, parent);
	ret->level = level;
	ret->fixed = fixed;
	ret->children.clear();
	ret->attributes.clear();
	hash[id] = ret;
	ret->innerModel = parent->innerModel;


	ret->innerModel = parent->innerModel;
	for (QList<InnerModelNode*>::iterator i=children.begin(); i!=children.end(); i++)
	{
		ret->addChild((*i)->copyNode(hash, ret));
	}

	return ret;
}
<|MERGE_RESOLUTION|>--- conflicted
+++ resolved
@@ -31,6 +31,7 @@
 	backrX = rx_;
 	backrY = ry_;
 	backrZ = rz_;
+	rx = ry = rz = tx = ty = tz = NULL;
 	gui_translation = gui_rotation = true;
 }
 
@@ -85,10 +86,6 @@
 	}
 }
 
-<<<<<<< HEAD
-
-
-=======
 void InnerModelTransform::setUpdatePointers(float *tx_, float *ty_, float *tz_, float *rx_, float *ry_, float *rz_)
 {
 	tx = tx_;
@@ -134,7 +131,6 @@
 	updateChildren();
 }
 
->>>>>>> 93983d03
 /**
  * @brief Updates the internal values of the node from the values passed in the parameters
  *
@@ -154,21 +150,6 @@
 	fixed = true;
 }
 
-void InnerModelTransform::updateT(float tx_, float ty_, float tz_)
-{
-	QMutexLocker l(mutex);
-	backtX = tx_; backtY = ty_; backtZ = tz_;
-	set(backrX, backrY, backrZ, backtX, backtY, backtZ);
-	fixed = true;
-}
-
-void InnerModelTransform::updateR(float rx_, float ry_, float rz_)
-{
-	QMutexLocker l(mutex);
-	backrX = rx_; backrY = ry_; backrZ = rz_;
-	set(backrX, backrY, backrZ, backtX, backtY, backtZ);
-	fixed = true;
-}
 
 InnerModelNode * InnerModelTransform::copyNode(QHash<QString, InnerModelNode *> &hash, InnerModelNode *parent)
 {
@@ -181,7 +162,6 @@
 	ret->innerModel = parent->innerModel;
 
 
-	ret->innerModel = parent->innerModel;
 	for (QList<InnerModelNode*>::iterator i=children.begin(); i!=children.end(); i++)
 	{
 		ret->addChild((*i)->copyNode(hash, ret));
