--- conflicted
+++ resolved
@@ -2719,21 +2719,13 @@
 	n2->collisionObject->computeAABB();
 	fcl::AABB a2 = n2->collisionObject->getAABB();
 	fcl::Vec3f v2 = a2.center();
-<<<<<<< HEAD
+
 	
 	//qDebug()<< a;
 	//printf("- (%f,  %f,  %f) --- (%f,  %f,  %f) [%f , %f , %f]  <<%f %d>>\n", v1[0], v1[1], v1[2], (v1-v2)[0], (v1-v2)[1], (v1-v2)[2], a1.width(), a1.height(), a1.depth(), a1.distance(a2), a1.overlap(a2));
 	//qDebug()<< b;
 	//printf("- (%f,  %f,  %f) --- (%f,  %f,  %f) [%f , %f , %f]  <<%f %d>>\n", v2[0], v2[1], v2[2], (v1-v2)[0], (v1-v2)[1], (v1-v2)[2], a2.width(), a2.height(), a2.depth(), a1.distance(a2), a1.overlap(a2));
-=======
-
-/*
-	qDebug()<< a;
-	printf("- (%f,  %f,  %f) --- (%f,  %f,  %f) [%f , %f , %f]  <<%f %d>>\n", v1[0], v1[1], v1[2], (v1-v2)[0], (v1-v2)[1], (v1-v2)[2], a1.width(), a1.height(), a1.depth(), a1.distance(a2), a1.overlap(a2));
-	qDebug()<< b;
-	printf("- (%f,  %f,  %f) --- (%f,  %f,  %f) [%f , %f , %f]  <<%f %d>>\n", v2[0], v2[1], v2[2], (v1-v2)[0], (v1-v2)[1], (v1-v2)[2], a2.width(), a2.height(), a2.depth(), a1.distance(a2), a1.overlap(a2));
-*/
->>>>>>> 266006a5
+
 
 	fcl::collide(n1->collisionObject, n2->collisionObject, request, result);
 
