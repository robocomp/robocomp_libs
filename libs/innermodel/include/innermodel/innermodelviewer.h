--- conflicted
+++ resolved
@@ -99,9 +99,7 @@
 {
 	friend class InnerModelViewer;
 	public:
-		IMVPlane(InnerModelDisplay *plane, std::string imagenEntrada, osg::Vec4 valoresMaterial, float transparencia);
 		IMVPlane(InnerModelPlane *plane, std::string imagenEntrada, osg::Vec4 valoresMaterial, float transparencia);
-		void setImage(osg::Image *image_);
 		~IMVPlane();
 		void updateBuffer(uint8_t *data_, int32_t width_, int32_t height_);
 		void performUpdate();
@@ -140,15 +138,6 @@
 	public:
 		enum CameraView { BACK_POV, FRONT_POV, LEFT_POV, RIGHT_POV, TOP_POV };
 
-<<<<<<< HEAD
-		InnerModelViewer(InnerModel *im, QString root="root", osg::Group *parent=NULL, bool ignoreCameras=false);
-		~InnerModelViewer();
-		void update();
-		void recursiveConstructor(InnerModelNode* node, osg::Group* parent, QHash< QString, osg::MatrixTransform* >& mtsHash, QHash< QString, IMVMesh >& meshHash, bool ignoreCameras=false);
-		void setMainCamera(osgGA::TrackballManipulator *manipulator, CameraView pov) const;
-		InnerModel *innerModel;
-
-=======
 		//explicit InnerModelViewer(const InnerModelMgr &im, QString root="root", osg::Group *parent=NULL, bool ignoreCameras=false);	
 		explicit InnerModelViewer(const std::shared_ptr<InnerModel> &im, QString root="root", osg::Group *parent=NULL, bool ignoreCameras=false);	
 		explicit InnerModelViewer(InnerModel *im, QString root="root", osg::Group *parent=NULL, bool ignoreCameras=false);	
@@ -162,7 +151,6 @@
 // 		inline void lock() { mutex.lock(); innerModel.lock(); };
 // 		inline void unlock() { innerModel.unlock(); mutex.unlock();};
 	
->>>>>>> 93983d03
 		//CAUTION
 		QHash<QString, osg::ref_ptr<osg::PolygonMode > > osgmeshmodes;
 		//CAUTION
@@ -174,32 +162,18 @@
 		QHash<QString, IMVPlane *> planesHash;
 		QHash<QString, IMVCamera> cameras;
 		QHash<QString, IMVLaser> lasers;
-<<<<<<< HEAD
-
-		QMutex *mutex;
-		void setCameraCenter(OsgView *view, const QVec center_);
-		void setLookTowards(OsgView *view, const QVec to_, const QVec up_);
-		void lookAt(OsgView *view, const QVec center_, const QVec to_, const QVec up_);
-=======
->>>>>>> 93983d03
+        
 
 		std::shared_ptr<InnerModel> innerModel;
 		std::mutex mutex;
 		
 	protected:
 		void setOSGMatrixTransformForPlane(osg::MatrixTransform *mt, InnerModelPlane *plane);
-		void setOSGMatrixTransformForDisplay(osg::MatrixTransform *mt, InnerModelDisplay *display);
-
+		
 	private:
-<<<<<<< HEAD
     QVec eye, up, to;
-		void reloadMesh(QString id);
-
-=======
-		QVec eye, up, to;
 		void reloadMesh(QString id);	
 	
->>>>>>> 93983d03
 		// Returns geode if 'id' corresponds to a geode, null otherwise.
 		osg::Geode* getGeode(QString id);
 
