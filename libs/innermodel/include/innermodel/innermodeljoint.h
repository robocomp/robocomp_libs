/*
 * Copyright 2016 <copyright holder> <email>
 *
 * Licensed under the Apache License, Version 2.0 (the "License");
 * you may not use this file except in compliance with the License.
 * You may obtain a copy of the License at
 *
 *     http://www.apache.org/licenses/LICENSE-2.0
 *
 * Unless required by applicable law or agreed to in writing, software
 * distributed under the License is distributed on an "AS IS" BASIS,
 * WITHOUT WARRANTIES OR CONDITIONS OF ANY KIND, either express or implied.
 * See the License for the specific language governing permissions and
 * limitations under the License.
 *
 */

#ifndef INNERMODELJOINT_H
#define INNERMODELJOINT_H

#include "innermodeltransform.h"

class InnerModelJoint : public InnerModelTransform
{
	public:
		InnerModelJoint();
		InnerModelJoint(QString id_, float lx_, float ly_, float lz_, float hx_, float hy_, float hz_, float tx_, float ty_, float tz_, float rx_, float ry_, float rz_, float min_=-INFINITY, float max_=INFINITY, uint32_t port_=0,std::string axis_="z", float home_=0, InnerModelTransform *parent_=NULL);

		void print(bool verbose);
		void save(QTextStream &out, int tabs);
<<<<<<< HEAD
		void setUpdatePointers(float *lx_, float *ly_, float *lz_, float *hx_, float *hy_, float *hz_);
=======
>>>>>>> 93983d03
		void update(float lx_, float ly_, float lz_, float hx_, float hy_, float hz_);
		float getAngle();
		float setAngle(float angle, bool force=false);
		QVec unitaryAxis();
		virtual InnerModelNode *copyNode(QHash<QString, InnerModelNode *> &hash, InnerModelNode *parent);

		float backl;
		float backh;

		float min, max;
		float home;
		uint32_t port;
		std::string axis;
};

#endif // INNERMODELJOINT_H<|MERGE_RESOLUTION|>--- conflicted
+++ resolved
@@ -28,10 +28,7 @@
 
 		void print(bool verbose);
 		void save(QTextStream &out, int tabs);
-<<<<<<< HEAD
-		void setUpdatePointers(float *lx_, float *ly_, float *lz_, float *hx_, float *hy_, float *hz_);
-=======
->>>>>>> 93983d03
+		void update();
 		void update(float lx_, float ly_, float lz_, float hx_, float hy_, float hz_);
 		float getAngle();
 		float setAngle(float angle, bool force=false);
